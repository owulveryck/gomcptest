--- conflicted
+++ resolved
@@ -2,6 +2,7 @@
 
 import (
 	"context"
+	"log/slog"
 	"strconv"
 
 	"github.com/mark3labs/mcp-go/client"
@@ -33,17 +34,13 @@
 	if err != nil {
 		logging.Info(ctx, "cannot register resources template for server", "message from MCP Server", err.Error())
 	}
-<<<<<<< HEAD
-	err = chatsession.addMCPPromptTemplate(ctx, mcpClient, mcpServerName)
-=======
 	err = chatsession.addMCPResource(mcpClient, mcpServerName)
 	if err != nil {
 		slog.Info("cannot register resources for server", "message from MCP Server", err.Error())
 	}
 	err = chatsession.addMCPPromptTemplate(mcpClient, mcpServerName)
->>>>>>> 61d51a2c
 	if err != nil {
-		logging.Info(ctx, "cannot register resources template for server", "message from MCP Server", err.Error())
+		logging.Info(ctx, "cannot register prompt for server", "message from MCP Server", err.Error())
 	}
 	chatsession.servers = append(chatsession.servers, &MCPServerTool{
 		mcpClient: mcpClient,
